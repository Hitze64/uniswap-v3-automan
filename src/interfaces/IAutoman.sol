// SPDX-License-Identifier: MIT
pragma solidity >=0.8.0;

import "@pancakeswap/v3-core/contracts/interfaces/callback/IPancakeV3SwapCallback.sol";
import "@uniswap/v3-core/contracts/interfaces/callback/IUniswapV3SwapCallback.sol";
import {ICommonNonfungiblePositionManager as INPM} from "@aperture_finance/uni-v3-lib/src/interfaces/ICommonNonfungiblePositionManager.sol";
import {IUniswapV3NonfungiblePositionManager as IUniV3NPM} from "@aperture_finance/uni-v3-lib/src/interfaces/IUniswapV3NonfungiblePositionManager.sol";
import {ISlipStreamNonfungiblePositionManager as ISlipStreamNPM} from "@aperture_finance/uni-v3-lib/src/interfaces/ISlipStreamNonfungiblePositionManager.sol";
import {V3PoolCallee} from "@aperture_finance/uni-v3-lib/src/PoolCaller.sol";
import {IPCSV3Immutables, IUniV3Immutables} from "./IImmutables.sol";
import {ISwapRouterCommon} from "./ISwapRouter.sol";

/// @title Interface for the Uniswap v3 Automation Manager
interface IAutomanCommon is ISwapRouterCommon {
    /************************************************
     *  EVENTS
     ***********************************************/

    event FeeConfigSet(address feeCollector, uint96 feeLimitPips);
    event ControllersSet(address[] controllers, bool[] statuses);
    event Mint(uint256 indexed tokenId);
    event IncreaseLiquidity(uint256 indexed tokenId);
    event DecreaseLiquidity(uint256 indexed tokenId);
    event RemoveLiquidity(uint256 indexed tokenId);
    event Reinvest(uint256 indexed tokenId);
    event Rebalance(uint256 indexed tokenId);

    /************************************************
     *  ERRORS
     ***********************************************/

    error NotApproved();
    error InsufficientAmount();
    error FeeLimitExceeded();

    struct FeeConfig {
        /// @notice The address that receives fees
        /// @dev It is stored in the lower 160 bits of the slot
        address feeCollector;
        /// @notice The maximum fee percentage that can be charged for a transaction
        /// @dev It is stored in the upper 96 bits of the slot
        uint96 feeLimitPips;
    }

    /// @notice Set the fee limit and collector
    /// @param _feeConfig The new fee configuration
    function setFeeConfig(FeeConfig calldata _feeConfig) external;

    /// @notice Set addresses that can perform automation
    function setControllers(address[] calldata controllers, bool[] calldata statuses) external;

    /// @notice Check if an address is a controller
    /// @param addressToCheck The address to check
    function isController(address addressToCheck) external view returns (bool);

    /// @notice Get swap amount, output amount, swap direction for double-sided optimal deposit
    /// @param pool Uniswap v3 pool
    /// @param tickLower The lower tick of the position in which to add liquidity
    /// @param tickUpper The upper tick of the position in which to add liquidity
    /// @param amount0Desired The desired amount of token0 to be spent
    /// @param amount1Desired The desired amount of token1 to be spent
    /// @return amountIn The optimal swap amount
    /// @return amountOut Expected output amount
    /// @return zeroForOne The direction of the swap, true for token0 to token1, false for token1 to token0
    /// @return sqrtPriceX96 The sqrt(price) after the swap
    function getOptimalSwap(
        V3PoolCallee pool,
        int24 tickLower,
        int24 tickUpper,
        uint256 amount0Desired,
        uint256 amount1Desired
    ) external view returns (uint256 amountIn, uint256 amountOut, bool zeroForOne, uint160 sqrtPriceX96);

    /// @notice Increases the amount of liquidity in a position, with tokens paid by the `msg.sender`
    /// @dev Anyone can increase the liquidity of a position, but the caller must pay the tokens
    /// @param params tokenId The ID of the token for which liquidity is being increased,
    /// amount0Desired The desired amount of token0 to be spent,
    /// amount1Desired The desired amount of token1 to be spent,
    /// amount0Min The minimum amount of token0 to spend, which serves as a slippage check,
    /// amount1Min The minimum amount of token1 to spend, which serves as a slippage check,
    /// deadline The time by which the transaction must be included to effect the change
    /// @return liquidity The new liquidity amount as a result of the increase
    /// @return amount0 The amount of token0 to achieve resulting liquidity
    /// @return amount1 The amount of token1 to achieve resulting liquidity
    function increaseLiquidity(
        INPM.IncreaseLiquidityParams memory params
    ) external payable returns (uint128 liquidity, uint256 amount0, uint256 amount1);

    /// @notice Increases the amount of liquidity in a position using optimal swap
    /// @dev Anyone can increase the liquidity of a position, but the caller must pay the tokens
    /// @param params tokenId The ID of the token for which liquidity is being increased,
    /// amount0Desired The desired amount of token0 to be spent,
    /// amount1Desired The desired amount of token1 to be spent,
    /// amount0Min The minimum amount of token0 to spend, which serves as a slippage check,
    /// amount1Min The minimum amount of token1 to spend, which serves as a slippage check,
    /// deadline The time by which the transaction must be included to effect the change
    /// @param swapData The address of the external router and call data
    /// @param token0FeeAmount The amount of token0 to send to feeCollector
    /// @param token1FeeAmount The amount of token1 to send to feeCollector
    /// @return liquidity The new liquidity amount as a result of the increase
    /// @return amount0 The amount of token0 to achieve resulting liquidity
    /// @return amount1 The amount of token1 to achieve resulting liquidity
    function increaseLiquidityOptimal(
        INPM.IncreaseLiquidityParams memory params,
        bytes calldata swapData,
        uint256 token0FeeAmount,
        uint256 token1FeeAmount
    ) external payable returns (uint128 liquidity, uint256 amount0, uint256 amount1);

    /// @notice Increases the amount of liquidity in a position using optimal swap and a single tokenIn.
    /// @dev Call this when the pool does exist and is initialized. Note that if the pool is created but not initialized
    /// a method does not exist, i.e. the pool is assumed to be initialized.
    /// @param params tokenId The ID of the token for which liquidity is being increased,
    /// amount0Desired The amount of tokenIn to swap for token0,
    /// amount1Desired The amount of tokenIn to swap for token1,
    /// amount0Min The minimum amount of token0 to spend, which serves as a slippage check,
    /// amount1Min The minimum amount of token1 to spend, which serves as a slippage check,
    /// deadline The time by which the transaction must be included to effect the change
    /// @param tokenIn The tokenIn to swap for token0 and token1
    /// @param tokenInFeeAmount The amount of tokenIn to send to feeCollector
    /// @param swapData0 The swap data for swapping from tokenIn to token0
    /// @param swapData1 The swap data for swapping from tokenIn to token1
    /// @return liquidity The amount of liquidity for this position
    /// @return amount0 The amount of token0 spent
    /// @return amount1 The amount of token1 spent
<<<<<<< HEAD
    function increaseLiquidityWithTokenIn(
=======
    function increaseLiquidityFromTokenIn(
>>>>>>> 972af2fc
        IUniV3NPM.IncreaseLiquidityParams memory params,
        // params.amount0Desired = The amount of tokenIn to swap for token0
        // params.amount1Desired = The amount of tokenIn to swap for token1
        address tokenIn,
        uint256 tokenInFeeAmount, // The amount of tokenIn to send to feeCollector
        bytes calldata swapData0,
        bytes calldata swapData1
    ) external payable returns (uint128 liquidity, uint256 amount0, uint256 amount1);

    /// @notice Decreases the amount of liquidity in a position and accounts it to the position
    /// @dev Slippage check is delegated to `NonfungiblePositionManager` via `DecreaseLiquidityParams`.
    /// It is applied on the principal amounts excluding trading fees.
    /// @param params tokenId The ID of the token for which liquidity is being decreased,
    /// liquidity The amount by which liquidity will be decreased,
    /// amount0Min The minimum amount of token0 that should be accounted for the burned liquidity,
    /// amount1Min The minimum amount of token1 that should be accounted for the burned liquidity,
    /// deadline The time by which the transaction must be included to effect the change
    /// @param token0FeeAmount The amount of token0 to send to feeCollector
    /// @param token1FeeAmount The amount of token1 to send to feeCollector
    /// @param isUnwrapNative Whether to unwrap WETH and send native ETH
    /// @return amount0 The amount of token0 returned minus fees
    /// @return amount1 The amount of token1 returned minus fees
    function decreaseLiquidity(
        INPM.DecreaseLiquidityParams memory params,
        uint256 token0FeeAmount,
        uint256 token1FeeAmount,
        bool isUnwrapNative
    ) external returns (uint256 amount0, uint256 amount1);

    /// @notice Decreases the amount of liquidity in a position and accounts it to the position using permit
    /// @dev Slippage check is delegated to `NonfungiblePositionManager` via `DecreaseLiquidityParams`.
    /// It is applied on the principal amounts excluding trading fees.
    /// @param params tokenId The ID of the token for which liquidity is being decreased,
    /// liquidity The amount by which liquidity will be decreased,
    /// amount0Min The minimum amount of token0 that should be accounted for the burned liquidity,
    /// amount1Min The minimum amount of token1 that should be accounted for the burned liquidity,
    /// deadline The time by which the transaction must be included to effect the change
    /// @param token0FeeAmount The amount of token0 to send to feeCollector
    /// @param token1FeeAmount The amount of token1 to send to feeCollector
    /// @param isUnwrapNative Whether to unwrap WETH and send native ETH
    /// @param permitDeadline The deadline of the permit signature
    /// @param v The recovery byte of the signature
    /// @param r Half of the ECDSA signature pair
    /// @param s Half of the ECDSA signature pair
    /// @return amount0 The amount of token0 returned minus fees
    /// @return amount1 The amount of token1 returned minus fees
    function decreaseLiquidity(
        INPM.DecreaseLiquidityParams memory params,
        uint256 token0FeeAmount,
        uint256 token1FeeAmount,
        bool isUnwrapNative,
        uint256 permitDeadline,
        uint8 v,
        bytes32 r,
        bytes32 s
    ) external returns (uint256 amount0, uint256 amount1);

    /// @notice Decreases the amount of liquidity in a position and swaps to a single token
    /// @dev Slippage check is enforced by specifying `tokenOutMin`. params.amountMins are
    /// used as tokenFeeAmounts due to stack too deep compiler error, which works even when
    /// passing calling NPM's decreaseLiquidity because it needs to decrease enough liquidity
    /// to collect fees.
    /// @param params tokenId The ID of the token for which liquidity is being decreased,
    /// liquidity The amount by which liquidity will be decreased,
    /// amount0Min used as token0FeeAmount, the amount of token0 to send to feeCollector, due to CompilerError: Stack too deep
    /// amount1Min used as token1FeeAmount, the amount of token0 to send to feeCollector, due to CompilerError: Stack too deep
    /// deadline The time by which the transaction must be included to effect the change
    /// @param tokenOut The desired tokenOut
    /// @param tokenOutMin The minimum amount of tokenOut to recieve for slippage check
    /// @param swapData0 The swap data for swapping from token0 to tokenOut
    /// @param swapData1 The swap data for swapping from token1 to tokenOut
    /// @param isUnwrapNative Whether to unwrap WETH and send native ETH
    /// @return tokenOutAmount The total amount of desired token returned minus fees
    function decreaseLiquidityToTokenOut(
        INPM.DecreaseLiquidityParams memory params,
        address tokenOut,
        uint256 tokenOutMin,
        bytes calldata swapData0,
        bytes calldata swapData1,
        bool isUnwrapNative
    ) external returns (uint256 tokenOutAmount);

    /// @notice Decreases the amount of liquidity in a position and swaps to a single token using permit
    /// @dev Slippage check is enforced by specifying `tokenOutMin`. params.amountMins are
    /// used as tokenFeeAmounts due to stack too deep compiler error, which works even when
    /// passing calling NPM's decreaseLiquidity because it needs to decrease enough liquidity
    /// to collect fees.
    /// @param params tokenId The ID of the token for which liquidity is being decreased,
    /// liquidity The amount by which liquidity will be decreased,
    /// amount0Min used as token0FeeAmount, the amount of token0 to send to feeCollector, due to CompilerError: Stack too deep
    /// amount1Min used as token1FeeAmount, the amount of token0 to send to feeCollector, due to CompilerError: Stack too deep
    /// deadline The time by which the transaction must be included to effect the change
    /// @param tokenOut The desired tokenOut
    /// @param tokenOutMin The minimum amount of tokenOut to recieve for slippage check
    /// @param swapData0 The swap data for swapping token0 to tokenOut
    /// @param swapData1 The swap data for swapping token1 to tokenOut
    /// @param isUnwrapNative Whether to unwrap WETH and send native ETH
    /// @param permitDeadline The deadline of the permit signature
    /// @param v The recovery byte of the signature
    /// @param r Half of the ECDSA signature pair
    /// @param s Half of the ECDSA signature pair
    /// @return tokenOutAmount The total amount of desired token returned minus fees
    function decreaseLiquidityToTokenOut(
        INPM.DecreaseLiquidityParams memory params,
        address tokenOut,
        uint256 tokenOutMin,
        bytes calldata swapData0,
        bytes calldata swapData1,
        bool isUnwrapNative,
        uint256 permitDeadline,
        uint8 v,
        bytes32 r,
        bytes32 s
    ) external returns (uint256 tokenOutAmount);

    /// @notice Reinvests all fees owed to a specific position to the same position using optimal swap
    /// @param params tokenId The ID of the token for which liquidity is being increased,
    /// amount0Desired The desired amount of token0 to be spent,
    /// amount1Desired The desired amount of token1 to be spent,
    /// amount0Min The minimum amount of token0 to spend, which serves as a slippage check,
    /// amount1Min The minimum amount of token1 to spend, which serves as a slippage check,
    /// deadline The time by which the transaction must be included to effect the change
    /// @param token0FeeAmount The amount of token0 to send to feeCollector
    /// @param token1FeeAmount The amount of token1 to send to feeCollector
    /// @param swapData The address of the external router and call data
    /// @return liquidity The new liquidity amount as a result of the increase
    /// @return amount0 The amount of token0 to achieve resulting liquidity
    /// @return amount1 The amount of token1 to achieve resulting liquidity
    function reinvest(
        INPM.IncreaseLiquidityParams memory params,
        uint256 token0FeeAmount,
        uint256 token1FeeAmount,
        bytes calldata swapData
    ) external returns (uint128 liquidity, uint256 amount0, uint256 amount1);

    /// @notice Reinvests all fees owed to a specific position to the same position using optimal swap and permit
    /// @param params tokenId The ID of the token for which liquidity is being increased,
    /// amount0Desired The desired amount of token0 to be spent,
    /// amount1Desired The desired amount of token1 to be spent,
    /// amount0Min The minimum amount of token0 to spend, which serves as a slippage check,
    /// amount1Min The minimum amount of token1 to spend, which serves as a slippage check,
    /// deadline The time by which the transaction must be included to effect the change
    /// @param token0FeeAmount The amount of token0 to send to feeCollector
    /// @param token1FeeAmount The amount of token1 to send to feeCollector
    /// @param swapData The address of the external router and call data
    /// @param permitDeadline The deadline of the permit signature
    /// @param v The recovery byte of the signature
    /// @param r Half of the ECDSA signature pair
    /// @param s Half of the ECDSA signature pair
    /// @return liquidity The new liquidity amount as a result of the increase
    /// @return amount0 The amount of token0 to achieve resulting liquidity
    /// @return amount1 The amount of token1 to achieve resulting liquidity
    function reinvest(
        INPM.IncreaseLiquidityParams memory params,
        uint256 token0FeeAmount,
        uint256 token1FeeAmount,
        bytes calldata swapData,
        uint256 permitDeadline,
        uint8 v,
        bytes32 r,
        bytes32 s
    ) external returns (uint128 liquidity, uint256 amount0, uint256 amount1);
}

interface IAutomanUniV3MintRebalance {
    /// @notice Creates a new position wrapped in a NFT
    /// @dev Call this when the pool does exist and is initialized. Note that if the pool is created but not initialized
    /// a method does not exist, i.e. the pool is assumed to be initialized.
    /// @param params The params necessary to mint a position, encoded as `MintParams` in calldata
    /// token0 The address of the token0 for a specific pool
    /// token1 The address of the token1 for a specific pool
    /// fee The fee associated with the pool
    /// tickLower The lower tick of the position in which to add liquidity
    /// tickUpper The upper tick of the position in which to add liquidity
    /// amount0Desired The desired amount of token0 to be spent
    /// amount1Desired The desired amount of token1 to be spent
    /// amount0Min The minimum amount of token0 to spend, which serves as a slippage check
    /// amount1Min The minimum amount of token1 to spend, which serves as a slippage check
    /// recipient The recipient of the minted position
    /// deadline The time by which the transaction must be included to effect the change
    /// @return tokenId The ID of the token that represents the minted position
    /// @return liquidity The amount of liquidity for this position
    /// @return amount0 The amount of token0 spent
    /// @return amount1 The amount of token1 spent
    function mint(
        IUniV3NPM.MintParams memory params
    ) external payable returns (uint256 tokenId, uint128 liquidity, uint256 amount0, uint256 amount1);

    /// @notice Creates a new position wrapped in a NFT using optimal swap
    /// @dev Call this when the pool does exist and is initialized. Note that if the pool is created but not initialized
    /// a method does not exist, i.e. the pool is assumed to be initialized.
    /// @param params The params necessary to mint a position, encoded as `MintParams` in calldata
    /// token0 The address of the token0 for a specific pool
    /// token1 The address of the token1 for a specific pool
    /// fee The fee associated with the pool
    /// tickLower The lower tick of the position in which to add liquidity
    /// tickUpper The upper tick of the position in which to add liquidity
    /// amount0Desired The desired amount of token0 to be spent
    /// amount1Desired The desired amount of token1 to be spent
    /// amount0Min The minimum amount of token0 to spend, which serves as a slippage check
    /// amount1Min The minimum amount of token1 to spend, which serves as a slippage check
    /// recipient The recipient of the minted position
    /// deadline The time by which the transaction must be included to effect the change
    /// @param swapData The address of the external router and call data
    /// @param token0FeeAmount The amount of token0 to send to feeCollector
    /// @param token1FeeAmount The amount of token1 to send to feeCollector
    /// @return tokenId The ID of the token that represents the minted position
    /// @return liquidity The amount of liquidity for this position
    /// @return amount0 The amount of token0 spent
    /// @return amount1 The amount of token1 spent
    function mintOptimal(
        IUniV3NPM.MintParams memory params,
        bytes calldata swapData,
        uint256 token0FeeAmount,
        uint256 token1FeeAmount
    ) external payable returns (uint256 tokenId, uint128 liquidity, uint256 amount0, uint256 amount1);

    /// @notice Creates a new position wrapped in a NFT using a single tokenIn.
    /// @dev Call this when the pool does exist and is initialized. Note that if the pool is created but not initialized
    /// a method does not exist, i.e. the pool is assumed to be initialized.
    /// @param params The params necessary to mint a position, encoded as `MintParams` in calldata
    /// token0 The address of the token0 for a specific pool
    /// token1 The address of the token1 for a specific pool
    /// fee The fee associated with the pool
    /// tickLower The lower tick of the position in which to add liquidity
    /// tickUpper The upper tick of the position in which to add liquidity
    /// amount0Desired The amount of tokenIn to swap for token0
    /// amount1Desired The amount of tokenIn to swap for token1
    /// amount0Min The minimum amount of token0 to spend, which serves as a slippage check
    /// amount1Min The minimum amount of token1 to spend, which serves as a slippage check
    /// recipient The recipient of the minted position
    /// deadline The time by which the transaction must be included to effect the change
    /// @param tokenIn The tokenIn to swap for token0 and token1
    /// @param tokenInFeeAmount The amount of tokenIn to send to feeCollector
    /// @param swapData0 The swap data for swapping from tokenIn to token0
    /// @param swapData1 The swap data for swapping from tokenIn to token1
    /// @return tokenId The ID of the token that represents the minted position
    /// @return liquidity The amount of liquidity for this position
    /// @return amount0 The amount of token0 spent
    /// @return amount1 The amount of token1 spent
<<<<<<< HEAD
    function mintWithTokenIn(
=======
    function mintFromTokenIn(
>>>>>>> 972af2fc
        IUniV3NPM.MintParams memory params,
        address tokenIn,
        uint256 tokenInFeeAmount,
        bytes calldata swapData0,
        bytes calldata swapData1
    ) external payable returns (uint256 tokenId, uint128 liquidity, uint256 amount0, uint256 amount1);

    /// @notice Rebalances a position to a new tick range
    /// @param params The params of the target position after rebalance
    /// token0 The address of the token0 for a specific pool
    /// token1 The address of the token1 for a specific pool
    /// fee The fee associated with the pool
    /// tickLower The lower tick of the position in which to add liquidity
    /// tickUpper The upper tick of the position in which to add liquidity
    /// amount0Desired The desired amount of token0 to be spent
    /// amount1Desired The desired amount of token1 to be spent
    /// amount0Min The minimum amount of token0 to spend, which serves as a slippage check
    /// amount1Min The minimum amount of token1 to spend, which serves as a slippage check
    /// recipient The recipient of the minted position
    /// deadline The time by which the transaction must be included to effect the change
    /// @param tokenId The ID of the position to rebalance
    /// @param token0FeeAmount The amount of token0 to send to feeCollector
    /// @param token1FeeAmount The amount of token1 to send to feeCollector
    /// @param swapData The address of the external router and call data
    /// @return newTokenId The ID of the new position
    /// @return liquidity The amount of liquidity in the new position
    /// @return amount0 The amount of token0 in the new position
    /// @return amount1 The amount of token1 in the new position
    function rebalance(
        IUniV3NPM.MintParams memory params,
        uint256 tokenId,
        uint256 token0FeeAmount,
        uint256 token1FeeAmount,
        bytes calldata swapData
    ) external returns (uint256 newTokenId, uint128 liquidity, uint256 amount0, uint256 amount1);

    /// @notice Rebalances a position to a new tick range using permit
    /// @param params The params of the target position after rebalance
    /// token0 The address of the token0 for a specific pool
    /// token1 The address of the token1 for a specific pool
    /// fee The fee associated with the pool
    /// tickLower The lower tick of the position in which to add liquidity
    /// tickUpper The upper tick of the position in which to add liquidity
    /// amount0Desired The desired amount of token0 to be spent
    /// amount1Desired The desired amount of token1 to be spent
    /// amount0Min The minimum amount of token0 to spend, which serves as a slippage check
    /// amount1Min The minimum amount of token1 to spend, which serves as a slippage check
    /// recipient The recipient of the minted position
    /// deadline The time by which the transaction must be included to effect the change
    /// @param tokenId The ID of the position to rebalance
    /// @param token0FeeAmount The amount of token0 to send to feeCollector
    /// @param token1FeeAmount The amount of token1 to send to feeCollector
    /// @param swapData The address of the external router and call data
    /// @param permitDeadline The deadline of the permit signature
    /// @param v The recovery byte of the signature
    /// @param r Half of the ECDSA signature pair
    /// @param s Half of the ECDSA signature pair
    /// @return newTokenId The ID of the new position
    /// @return liquidity The amount of liquidity in the new position
    /// @return amount0 The amount of token0 in the new position
    /// @return amount1 The amount of token1 in the new position
    function rebalance(
        IUniV3NPM.MintParams memory params,
        uint256 tokenId,
        uint256 token0FeeAmount,
        uint256 token1FeeAmount,
        bytes calldata swapData,
        uint256 permitDeadline,
        uint8 v,
        bytes32 r,
        bytes32 s
    ) external returns (uint256 newTokenId, uint128 liquidity, uint256 amount0, uint256 amount1);
}

interface IAutomanSlipStreamMintRebalance {
    /// @notice Creates a new position wrapped in a NFT
    /// @dev Call this when the pool does exist and is initialized. Note that if the pool is created but not initialized
    /// a method does not exist, i.e. the pool is assumed to be initialized.
    /// @param params The params necessary to mint a position, encoded as `MintParams` in calldata
    /// token0 The address of the token0 for a specific pool
    /// token1 The address of the token1 for a specific pool
    /// tickSpacing The tick spacing associated with the pool
    /// tickLower The lower tick of the position in which to add liquidity
    /// tickUpper The upper tick of the position in which to add liquidity
    /// amount0Desired The desired amount of token0 to be spent
    /// amount1Desired The desired amount of token1 to be spent
    /// amount0Min The minimum amount of token0 to spend, which serves as a slippage check
    /// amount1Min The minimum amount of token1 to spend, which serves as a slippage check
    /// recipient The recipient of the minted position
    /// deadline The time by which the transaction must be included to effect the change
    /// @return tokenId The ID of the token that represents the minted position
    /// @return liquidity The amount of liquidity for this position
    /// @return amount0 The amount of token0 spent
    /// @return amount1 The amount of token1 spent
    function mint(
        ISlipStreamNPM.MintParams memory params
    ) external payable returns (uint256 tokenId, uint128 liquidity, uint256 amount0, uint256 amount1);

    /// @notice Creates a new position wrapped in a NFT using optimal swap
    /// @dev Call this when the pool does exist and is initialized. Note that if the pool is created but not initialized
    /// a method does not exist, i.e. the pool is assumed to be initialized.
    /// @param params The params necessary to mint a position, encoded as `MintParams` in calldata
    /// token0 The address of the token0 for a specific pool
    /// token1 The address of the token1 for a specific pool
    /// tickSpacing The tick spacing associated with the pool
    /// tickLower The lower tick of the position in which to add liquidity
    /// tickUpper The upper tick of the position in which to add liquidity
    /// amount0Desired The desired amount of token0 to be spent
    /// amount1Desired The desired amount of token1 to be spent
    /// amount0Min The minimum amount of token0 to spend, which serves as a slippage check
    /// amount1Min The minimum amount of token1 to spend, which serves as a slippage check
    /// recipient The recipient of the minted position
    /// deadline The time by which the transaction must be included to effect the change
    /// @param swapData The address of the external router and call data
    /// @param token0FeeAmount The amount of token0 to send to feeCollector
    /// @param token1FeeAmount The amount of token1 to send to feeCollector
    /// @return tokenId The ID of the token that represents the minted position
    /// @return liquidity The amount of liquidity for this position
    /// @return amount0 The amount of token0 spent
    /// @return amount1 The amount of token1 spent
    function mintOptimal(
        ISlipStreamNPM.MintParams memory params,
        bytes calldata swapData,
        uint256 token0FeeAmount,
        uint256 token1FeeAmount
    ) external payable returns (uint256 tokenId, uint128 liquidity, uint256 amount0, uint256 amount1);

    /// @notice Creates a new position wrapped in a NFT using a single tokenIn.
    /// @dev Call this when the pool does exist and is initialized. Note that if the pool is created but not initialized
    /// a method does not exist, i.e. the pool is assumed to be initialized.
    /// @param params The params necessary to mint a position, encoded as `MintParams` in calldata
    /// token0 The address of the token0 for a specific pool
    /// token1 The address of the token1 for a specific pool
    /// tickSpacing The tickSpacing associated with the pool
    /// tickLower The lower tick of the position in which to add liquidity
    /// tickUpper The upper tick of the position in which to add liquidity
    /// amount0Desired The amount of tokenIn to swap for token0
    /// amount1Desired The amount of tokenIn to swap for token1
    /// amount0Min The minimum amount of token0 to spend, which serves as a slippage check
    /// amount1Min The minimum amount of token1 to spend, which serves as a slippage check
    /// recipient The recipient of the minted position
    /// deadline The time by which the transaction must be included to effect the change
    /// @param tokenIn The tokenIn to swap for token0 and token1
    /// @param tokenInFeeAmount The amount of tokenIn to send to feeCollector
    /// @param swapData0 The swap data for swapping from tokenIn to token0
    /// @param swapData1 The swap data for swapping from tokenIn to token1
    /// @return tokenId The ID of the token that represents the minted position
    /// @return liquidity The amount of liquidity for this position
    /// @return amount0 The amount of token0 spent
    /// @return amount1 The amount of token1 spent
<<<<<<< HEAD
    function mintWithTokenIn(
=======
    function mintFromTokenIn(
>>>>>>> 972af2fc
        ISlipStreamNPM.MintParams memory params,
        address tokenIn,
        uint256 tokenInFeeAmount,
        bytes calldata swapData0,
        bytes calldata swapData1
    ) external payable returns (uint256 tokenId, uint128 liquidity, uint256 amount0, uint256 amount1);

    /// @notice Rebalances a position to a new tick range
    /// @param params The params of the target position after rebalance
    /// token0 The address of the token0 for a specific pool
    /// token1 The address of the token1 for a specific pool
    /// tickSpacing The tick spacing associated with the pool
    /// tickLower The lower tick of the position in which to add liquidity
    /// tickUpper The upper tick of the position in which to add liquidity
    /// amount0Desired The desired amount of token0 to be spent
    /// amount1Desired The desired amount of token1 to be spent
    /// amount0Min The minimum amount of token0 to spend, which serves as a slippage check
    /// amount1Min The minimum amount of token1 to spend, which serves as a slippage check
    /// recipient The recipient of the minted position
    /// deadline The time by which the transaction must be included to effect the change
    /// @param tokenId The ID of the position to rebalance
    /// @param token0FeeAmount The amount of token0 to send to feeCollector
    /// @param token1FeeAmount The amount of token1 to send to feeCollector
    /// @param swapData The address of the external router and call data
    /// @return newTokenId The ID of the new position
    /// @return liquidity The amount of liquidity in the new position
    /// @return amount0 The amount of token0 in the new position
    /// @return amount1 The amount of token1 in the new position
    function rebalance(
        ISlipStreamNPM.MintParams memory params,
        uint256 tokenId,
        uint256 token0FeeAmount,
        uint256 token1FeeAmount,
        bytes calldata swapData
    ) external returns (uint256 newTokenId, uint128 liquidity, uint256 amount0, uint256 amount1);

    /// @notice Rebalances a position to a new tick range using permit
    /// @param params The params of the target position after rebalance
    /// token0 The address of the token0 for a specific pool
    /// token1 The address of the token1 for a specific pool
    /// tickSpacing The tick spacing associated with the pool
    /// tickLower The lower tick of the position in which to add liquidity
    /// tickUpper The upper tick of the position in which to add liquidity
    /// amount0Desired The desired amount of token0 to be spent
    /// amount1Desired The desired amount of token1 to be spent
    /// amount0Min The minimum amount of token0 to spend, which serves as a slippage check
    /// amount1Min The minimum amount of token1 to spend, which serves as a slippage check
    /// recipient The recipient of the minted position
    /// deadline The time by which the transaction must be included to effect the change
    /// @param tokenId The ID of the position to rebalance
    /// @param token0FeeAmount The amount of token0 to send to feeCollector
    /// @param token1FeeAmount The amount of token1 to send to feeCollector
    /// @param swapData The address of the external router and call data
    /// @param permitDeadline The deadline of the permit signature
    /// @param v The recovery byte of the signature
    /// @param r Half of the ECDSA signature pair
    /// @param s Half of the ECDSA signature pair
    /// @return newTokenId The ID of the new position
    /// @return liquidity The amount of liquidity in the new position
    /// @return amount0 The amount of token0 in the new position
    /// @return amount1 The amount of token1 in the new position
    function rebalance(
        ISlipStreamNPM.MintParams memory params,
        uint256 tokenId,
        uint256 token0FeeAmount,
        uint256 token1FeeAmount,
        bytes calldata swapData,
        uint256 permitDeadline,
        uint8 v,
        bytes32 r,
        bytes32 s
    ) external returns (uint256 newTokenId, uint128 liquidity, uint256 amount0, uint256 amount1);
}

interface IUniV3Automan is IAutomanCommon, IAutomanUniV3MintRebalance, IUniV3Immutables, IUniswapV3SwapCallback {}

interface IPCSV3Automan is IAutomanCommon, IAutomanUniV3MintRebalance, IPCSV3Immutables, IPancakeV3SwapCallback {}

interface ISlipStreamAutoman is
    IAutomanCommon,
    IAutomanSlipStreamMintRebalance,
    IUniV3Immutables,
    IUniswapV3SwapCallback
{}<|MERGE_RESOLUTION|>--- conflicted
+++ resolved
@@ -123,11 +123,7 @@
     /// @return liquidity The amount of liquidity for this position
     /// @return amount0 The amount of token0 spent
     /// @return amount1 The amount of token1 spent
-<<<<<<< HEAD
-    function increaseLiquidityWithTokenIn(
-=======
     function increaseLiquidityFromTokenIn(
->>>>>>> 972af2fc
         IUniV3NPM.IncreaseLiquidityParams memory params,
         // params.amount0Desired = The amount of tokenIn to swap for token0
         // params.amount1Desired = The amount of tokenIn to swap for token1
@@ -368,11 +364,7 @@
     /// @return liquidity The amount of liquidity for this position
     /// @return amount0 The amount of token0 spent
     /// @return amount1 The amount of token1 spent
-<<<<<<< HEAD
-    function mintWithTokenIn(
-=======
     function mintFromTokenIn(
->>>>>>> 972af2fc
         IUniV3NPM.MintParams memory params,
         address tokenIn,
         uint256 tokenInFeeAmount,
@@ -523,11 +515,7 @@
     /// @return liquidity The amount of liquidity for this position
     /// @return amount0 The amount of token0 spent
     /// @return amount1 The amount of token1 spent
-<<<<<<< HEAD
-    function mintWithTokenIn(
-=======
     function mintFromTokenIn(
->>>>>>> 972af2fc
         ISlipStreamNPM.MintParams memory params,
         address tokenIn,
         uint256 tokenInFeeAmount,
